dist: trusty
sudo: required

language: generic

addons:
  apt:
    sources:
      - ubuntu-toolchain-r-test
      - george-edison55-precise-backports
    packages:
      - binutils-mingw-w64-i686
      - gcc-mingw-w64-i686
      - g++-mingw-w64-i686
      - gcc-4.8
      - g++-4.8
      - gcc-6
      - g++-6
      - libsdl1.2-dev
      - libsdl-mixer1.2-dev
      - libsdl-sound1.2-dev
      - libgtk2.0-dev

<<<<<<< HEAD
env:
  matrix:
    - CMAKE_TOOLCHAIN_FILE=../Toolchain-mingw32.cmake
    - CC=gcc-4.8 CXX=g++-4.8
    - CC=gcc-6 CXX=g++-6

    # XXX
    # Clang is broken in Travis:
    # /usr/bin/ld: /usr/local/clang-3.4/bin/../lib/LLVMgold.so: error loading plugin
    # /usr/bin/ld: /usr/local/clang-3.4/bin/../lib/LLVMgold.so: error in plugin cleanup (ignored)
    # clang: error: linker command failed with exit code 1 (use -v to see invocation)
    #
    # This also happens with clang 3.9.
    #- CC=clang CXX=clang++

script:
<<<<<<< HEAD
<<<<<<< HEAD
  - mkdir build
  - cd build
  - CC=gcc-$GCC CXX=g++-$GCC cmake .. -DCMAKE_BUILD_TYPE=Release
  - make -j4
=======
  - jam -sC++=$CXX -sCC=$CC -j4
>>>>>>> bf6d2786db889f59137969546341008fa14cfb4b
=======
  - mkdir build
  - cd build
  - cmake .. -DCMAKE_BUILD_TYPE=Release -DCMAKE_TOOLCHAIN_FILE=$CMAKE_TOOLCHAIN_FILE
  - make -j4
>>>>>>> 1656b1b8bf85839a9ef07c07cc7edaad4f7ee784
=======
script:
  - jam -sC++=$CXX -sCC=$CC -j4

matrix:
  include:
    # Mingw
    - env: CC=i686-w64-mingw32-gcc CXX=i686-w64-mingw32-g++ OS=MINGW MINGWARCH=i686-w64-mingw32 CROSS=1
    # GCC
    - env: CC=gcc-4.8 CXX=g++-4.8
    - env: CC=gcc-6 CXX=g++-6
    # Clang
    - env: CC=clang CXX=clang++
    # OS X
    - os: osx
      before_install:
        - brew update
        - brew install sdl sdl_mixer sdl_sound smpeg libvorbis freetype jam
        - brew upgrade libpng jpeg pkg-config
      script: sh gargoyle_osx.sh
>>>>>>> 65c95166
<|MERGE_RESOLUTION|>--- conflicted
+++ resolved
@@ -7,8 +7,8 @@
   apt:
     sources:
       - ubuntu-toolchain-r-test
-      - george-edison55-precise-backports
     packages:
+      - jam
       - binutils-mingw-w64-i686
       - gcc-mingw-w64-i686
       - g++-mingw-w64-i686
@@ -21,39 +21,6 @@
       - libsdl-sound1.2-dev
       - libgtk2.0-dev
 
-<<<<<<< HEAD
-env:
-  matrix:
-    - CMAKE_TOOLCHAIN_FILE=../Toolchain-mingw32.cmake
-    - CC=gcc-4.8 CXX=g++-4.8
-    - CC=gcc-6 CXX=g++-6
-
-    # XXX
-    # Clang is broken in Travis:
-    # /usr/bin/ld: /usr/local/clang-3.4/bin/../lib/LLVMgold.so: error loading plugin
-    # /usr/bin/ld: /usr/local/clang-3.4/bin/../lib/LLVMgold.so: error in plugin cleanup (ignored)
-    # clang: error: linker command failed with exit code 1 (use -v to see invocation)
-    #
-    # This also happens with clang 3.9.
-    #- CC=clang CXX=clang++
-
-script:
-<<<<<<< HEAD
-<<<<<<< HEAD
-  - mkdir build
-  - cd build
-  - CC=gcc-$GCC CXX=g++-$GCC cmake .. -DCMAKE_BUILD_TYPE=Release
-  - make -j4
-=======
-  - jam -sC++=$CXX -sCC=$CC -j4
->>>>>>> bf6d2786db889f59137969546341008fa14cfb4b
-=======
-  - mkdir build
-  - cd build
-  - cmake .. -DCMAKE_BUILD_TYPE=Release -DCMAKE_TOOLCHAIN_FILE=$CMAKE_TOOLCHAIN_FILE
-  - make -j4
->>>>>>> 1656b1b8bf85839a9ef07c07cc7edaad4f7ee784
-=======
 script:
   - jam -sC++=$CXX -sCC=$CC -j4
 
@@ -72,5 +39,4 @@
         - brew update
         - brew install sdl sdl_mixer sdl_sound smpeg libvorbis freetype jam
         - brew upgrade libpng jpeg pkg-config
-      script: sh gargoyle_osx.sh
->>>>>>> 65c95166
+      script: sh gargoyle_osx.sh