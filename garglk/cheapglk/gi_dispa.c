--- conflicted
+++ resolved
@@ -66,13 +66,10 @@
     { "gestalt_CharOutput_ExactPrint", (2) },
     { "gestalt_DateTime", (20) },
     { "gestalt_DrawImage", (7) },
-<<<<<<< HEAD
+    { "gestalt_DrawImageScale", (24) },
 #ifdef GARGLK
     { "gestalt_GarglkText", (0x1100) },
 #endif
-=======
-    { "gestalt_DrawImageScale", (24) },
->>>>>>> a0a0fb7e
     { "gestalt_Graphics", (6) },
     { "gestalt_GraphicsCharInput", (23) },
     { "gestalt_GraphicsTransparency", (14) },
@@ -340,19 +337,12 @@
     { 0x016E, glk_date_to_simple_time_utc, "date_to_simple_time_utc" },
     { 0x016F, glk_date_to_simple_time_local, "date_to_simple_time_local" },
 #endif /* GLK_MODULE_DATETIME */
-<<<<<<< HEAD
-#ifdef GLK_MODULE_RESOURCE_STREAM
-    { 0x0049, glk_stream_open_resource, "stream_open_resource" },
-    { 0x013A, glk_stream_open_resource_uni, "stream_open_resource_uni" },
-#endif /* GLK_MODULE_RESOURCE_STREAM */
 #ifdef GLK_MODULE_GARGLKTEXT
     { 0x1100, garglk_set_zcolors, "garglk_set_zcolors" },
     { 0x1101, garglk_set_zcolors_stream, "garglk_set_zcolors_stream" },
     { 0x1102, garglk_set_reversevideo, "garglk_set_reversevideo" },
     { 0x1103, garglk_set_reversevideo_stream, "garglk_set_reversevideo_stream" },
 #endif /* GLK_MODULE_GARGLKTEXT */
-=======
->>>>>>> a0a0fb7e
 };
 
 glui32 gidispatch_count_classes()
