/******************************************************************************
 *                                                                            *
 * Copyright (C) 2006-2009 by Tor Andersson, Jesse McGrew.                    *
 * Copyright (C) 2010 by Ben Cressey, Chris Spiegel.                          *
 *                                                                            *
 * This file is part of Gargoyle.                                             *
 *                                                                            *
 * Gargoyle is free software; you can redistribute it and/or modify           *
 * it under the terms of the GNU General Public License as published by       *
 * the Free Software Foundation; either version 2 of the License, or          *
 * (at your option) any later version.                                        *
 *                                                                            *
 * Gargoyle is distributed in the hope that it will be useful,                *
 * but WITHOUT ANY WARRANTY; without even the implied warranty of             *
 * MERCHANTABILITY or FITNESS FOR A PARTICULAR PURPOSE.  See the              *
 * GNU General Public License for more details.                               *
 *                                                                            *
 * You should have received a copy of the GNU General Public License          *
 * along with Gargoyle; if not, write to the Free Software                    *
 * Foundation, Inc., 51 Franklin St, Fifth Floor, Boston, MA  02110-1301  USA *
 *                                                                            *
 *****************************************************************************/
#include <wchar.h>

#include <wchar.h>
#include <wctype.h>
#include <stdio.h>
#include <stdlib.h>
#include <string.h>
<<<<<<< HEAD
#include <time.h>
=======
#include <stdbool.h>
>>>>>>> b4a966f1
#include "glk.h"
#include "garglk.h"

#define MIN(a,b) (a < b ? a : b)
#define MAX(a,b) (a > b ? a : b)

/* how many pixels we add to left/right margins */
#define SLOP (2 * GLI_SUBPIX)

static void
put_text(window_textbuffer_t *dwin, char *buf, int len, int pos, int oldlen);
static void
put_text_uni(window_textbuffer_t *dwin, glui32 *buf, int len, int pos, int oldlen);
static glui32
put_picture(window_textbuffer_t *dwin, picture_t *pic, glui32 align, glui32 linkval);

static void touch(window_textbuffer_t *dwin, int line)
{
    window_t *win = dwin->owner;
    int y = win->bbox.y0 + gli_tmarginy + (dwin->height - line - 1) * gli_leading;
//    if (dwin->scrollmax && dwin->scrollmax < dwin->height)
//        y -= (dwin->height - dwin->scrollmax) * gli_leading;
    dwin->lines[line].dirty = 1;
    gli_clear_selection();
    winrepaint(win->bbox.x0, y - 2, win->bbox.x1, y + gli_leading + 2);
}

static void touchscroll(window_textbuffer_t *dwin)
{
    window_t *win = dwin->owner;
    int i;
    gli_clear_selection();
    winrepaint(win->bbox.x0, win->bbox.y0, win->bbox.x1, win->bbox.y1);
    for (i = 0; i < dwin->scrollmax; i++)
        dwin->lines[i].dirty = 1;
}

window_textbuffer_t *win_textbuffer_create(window_t *win)
{
    window_textbuffer_t *dwin = malloc(sizeof(window_textbuffer_t));
    dwin->lines = malloc(sizeof(tbline_t) * SCROLLBACK);

    int i;

    dwin->owner = win;

    for (i = 0; i < HISTORYLEN; i++)
        dwin->history[i] = NULL;
    dwin->historypos = 0;
    dwin->historyfirst = 0;
    dwin->historypresent = 0;

    dwin->lastseen = 0;
    dwin->scrollpos = 0;
    dwin->scrollmax = 0;
    dwin->scrollback = SCROLLBACK;

    dwin->width = -1;
    dwin->height = -1;

    dwin->inbuf = NULL;
    dwin->line_terminators = NULL;
    dwin->echo_line_input = TRUE;

    dwin->ladjw = dwin->radjw = 0;
    dwin->ladjn = dwin->radjn = 0;

    dwin->numchars = 0;
    dwin->chars = dwin->lines[0].chars;
    dwin->attrs = dwin->lines[0].attrs;

    dwin->spaced = 0;
    dwin->dashed = 0;

    for (i = 0; i < dwin->scrollback; i++)
    {
        dwin->lines[i].dirty = 0;
        dwin->lines[i].repaint = 0;
        dwin->lines[i].lm = 0;
        dwin->lines[i].rm = 0;
        dwin->lines[i].lpic = 0;
        dwin->lines[i].rpic = 0;
        dwin->lines[i].lhyper = 0;
        dwin->lines[i].rhyper = 0;
        dwin->lines[i].len = 0;
        dwin->lines[i].newline = 0;
        memset(dwin->lines[i].chars, ' ', sizeof dwin->lines[i].chars);
        memset(dwin->lines[i].attrs,   0, sizeof dwin->lines[i].attrs);
    }

    memcpy(dwin->styles, gli_tstyles, sizeof gli_tstyles);

    dwin->copybuf = 0;
    dwin->copypos = 0;

    return dwin;
}

void win_textbuffer_destroy(window_textbuffer_t *dwin)
{
    int i;

    if (dwin->inbuf)
    {
        if (gli_unregister_arr)
            (*gli_unregister_arr)(dwin->inbuf, dwin->inmax, "&+#!Cn", dwin->inarrayrock);
        dwin->inbuf = NULL;
    }

    dwin->owner = NULL;

    if (dwin->copybuf)
        free(dwin->copybuf);

    if (dwin->line_terminators)
        free(dwin->line_terminators);

    for (i = 0; i < dwin->scrollback; i++) {
        gli_picture_decrement(dwin->lines[i].lpic);
        gli_picture_decrement(dwin->lines[i].rpic);
    }

    free(dwin->lines);
    free(dwin);
}

static void reflow(window_t *win)
{
    window_textbuffer_t *dwin = win->data;
    int inputbyte = -1;
    attr_t curattr;
    attr_t oldattr;
    int i, k, p, s;
    int x;

    if (dwin->height < 4 || dwin->width < 20)
        return;

    dwin->lines[0].len = dwin->numchars;

    /* allocate temp buffers */
    attr_t *attrbuf = malloc(sizeof(attr_t) * SCROLLBACK * TBLINELEN);
    glui32 *charbuf = malloc(sizeof(glui32) * SCROLLBACK * TBLINELEN);
    int *alignbuf = malloc(sizeof(int) * SCROLLBACK);
    picture_t **pictbuf = malloc(sizeof(picture_t *) * SCROLLBACK);
    glui32 *hyperbuf = malloc(sizeof(glui32) * SCROLLBACK);
    int *offsetbuf = malloc(sizeof(int) * SCROLLBACK);

    if (!attrbuf || !charbuf || !alignbuf || !pictbuf || !hyperbuf || !offsetbuf)
    {
        free(attrbuf);
        free(charbuf);
        free(alignbuf);
        free(pictbuf);
        free(hyperbuf);
        free(offsetbuf);
        return;
    }

    /* copy text to temp buffers */

    oldattr = win->attr;
    attrclear(&curattr);

    x = 0;
    p = 0;
    s = dwin->scrollmax < SCROLLBACK ? dwin->scrollmax : SCROLLBACK - 1;

    for (k = s; k >= 0; k--)
    {
        if (k == 0 && win->line_request)
            inputbyte = p + dwin->infence;

        if (dwin->lines[k].lpic)
        {
            offsetbuf[x] = p;
            alignbuf[x] = imagealign_MarginLeft;
            pictbuf[x] = dwin->lines[k].lpic;
            gli_picture_increment(pictbuf[x]);
            hyperbuf[x] = dwin->lines[k].lhyper;
            x++;
        }

        if (dwin->lines[k].rpic)
        {
            offsetbuf[x] = p;
            alignbuf[x] = imagealign_MarginRight;
            pictbuf[x] = dwin->lines[k].rpic;
            gli_picture_increment(pictbuf[x]);
            hyperbuf[x] = dwin->lines[k].rhyper;
            x++;
        }

        for (i = 0; i < dwin->lines[k].len; i++)
        {
            attrbuf[p] = curattr = dwin->lines[k].attrs[i];
            charbuf[p] = dwin->lines[k].chars[i];
            p++;
        }

        if (dwin->lines[k].newline)
        {
            attrbuf[p] = curattr;
            charbuf[p] = '\n';
            p++;
        }
    }

    offsetbuf[x] = -1;

    /* clear window */

    win_textbuffer_clear(win);

    /* and dump text back */

    x = 0;
    for (i = 0; i < p; i++)
    {
        if (i == inputbyte)
            break;
        win->attr = attrbuf[i];

        if (offsetbuf[x] == i)
        {
            put_picture(dwin, pictbuf[x], alignbuf[x], hyperbuf[x]);
            x ++;
        }

        win_textbuffer_putchar_uni(win, charbuf[i]);
    }

    /* terribly sorry about this... */
    dwin->lastseen = 0;
    dwin->scrollpos = 0;

    if (inputbyte != -1)
    {
        dwin->infence = dwin->numchars;
        put_text_uni(dwin, charbuf + inputbyte, p - inputbyte, dwin->numchars, 0);
        dwin->incurs = dwin->numchars;
    }

    /* free temp buffers */
    free(attrbuf);
    free(charbuf);
    free(alignbuf);
    free(pictbuf);
    free(hyperbuf);
    free(offsetbuf);

    win->attr = oldattr;

    touchscroll(dwin);
}

void win_textbuffer_rearrange(window_t *win, rect_t *box)
{
    window_textbuffer_t *dwin = win->data;
    int newwid, newhgt;
    int rnd;
    int i;

    dwin->owner->bbox = *box;

    newwid = (box->x1 - box->x0 - gli_tmarginx * 2 - gli_scroll_width) / gli_cellw;
    newhgt = (box->y1 - box->y0 - gli_tmarginy * 2) / gli_cellh;

    /* align text with bottom */
    rnd = newhgt * gli_cellh + gli_tmarginy * 2;
    win->yadj = (box->y1 - box->y0 - rnd);
    dwin->owner->bbox.y0 += (box->y1 - box->y0 - rnd);

    if (newwid != dwin->width)
    {
        dwin->width = newwid;
        reflow(win);
    }

    if (newhgt != dwin->height)
    {
        /* scroll up if we obscure new lines */
        if (dwin->lastseen >= newhgt - 1)
            dwin->scrollpos += (dwin->height - newhgt);

        dwin->height = newhgt;

        /* keep window within 'valid' lines */
        if (dwin->scrollpos > dwin->scrollmax - dwin->height + 1)
            dwin->scrollpos = dwin->scrollmax - dwin->height + 1;
        if (dwin->scrollpos < 0)
            dwin->scrollpos = 0;
        touchscroll(dwin);

        /* allocate copy buffer */
        if (dwin->copybuf)
            free(dwin->copybuf);

        dwin->copybuf = malloc(sizeof(glui32) * dwin->height * TBLINELEN);

        for (i = 0; i < (dwin->height * TBLINELEN); i++)
            dwin->copybuf[i] = 0;

        dwin->copypos = 0;
    }
}

static int calcwidth(window_textbuffer_t *dwin,
    glui32 *chars, attr_t *attrs,
    int startchar, int numchars, int spw)
{
    int w = 0;
    int a, b;

    a = startchar;
    for (b = startchar; b < numchars; b++)
    {
        if (!attrequal(&attrs[a], &attrs[b]))
        {
            w += gli_string_width_uni(attrfont(dwin->styles, &attrs[a]),
                    chars + a, b - a, spw);
            a = b;
        }
    }

    w += gli_string_width_uni(attrfont(dwin->styles, &attrs[a]),
            chars + a, b - a, spw);

    return w;
}

void win_textbuffer_redraw(window_t *win)
{
    window_textbuffer_t *dwin = win->data;
    tbline_t *ln;
    int linelen;
    int nsp, spw, pw;
    int x0, y0, x1, y1;
    int x, y, w;
    int a, b;
    glui32 link;
    int font;
    unsigned char *color;
    int i;
    int hx0, hx1, hy0, hy1;
    int selbuf, selrow, selchar, sx0, sx1, selleft, selright;
    int tx, tsc, tsw, lsc, rsc;

    dwin->lines[0].len = dwin->numchars;

    ln = malloc(sizeof(tbline_t));
    if (!ln)
        return;

    x0 = (win->bbox.x0 + gli_tmarginx) * GLI_SUBPIX;
    x1 = (win->bbox.x1 - gli_tmarginx - gli_scroll_width) * GLI_SUBPIX;
    y0 = win->bbox.y0 + gli_tmarginy;
    y1 = win->bbox.y1 - gli_tmarginy;

    pw = x1 - x0 - 2 * GLI_SUBPIX;

//    if (dwin->scrollmax && dwin->scrollmax < dwin->height)
//        y0 -= (dwin->height - dwin->scrollmax) * gli_leading;

    /* check if any part of buffer is selected */
    selbuf = gli_check_selection(x0/GLI_SUBPIX,y0,x1/GLI_SUBPIX,y1);

    for (i = dwin->scrollpos + dwin->height - 1; i >= dwin->scrollpos; i--)
    {
        /* top of line */
        y = y0 + (dwin->height - (i - dwin->scrollpos) - 1) * gli_leading;

        /* check if part of line is selected */
        if (selbuf)
        {
            selrow = gli_get_selection(x0/GLI_SUBPIX, y,
                    x1/GLI_SUBPIX, y + gli_leading,
                    &sx0, &sx1);
            selleft = (sx0 == x0/GLI_SUBPIX);
            selright = (sx1 == x1/GLI_SUBPIX);
        }
        else
        {
            selrow = FALSE;
        }

        /* mark selected line dirty */
        if (selrow)
            dwin->lines[i].dirty = TRUE;

        memcpy(ln, dwin->lines + i, sizeof(tbline_t));

        /* skip if we can */
        if (!ln->dirty && !ln->repaint && !gli_force_redraw && dwin->scrollpos == 0)
            continue;

        /* repaint previously selected lines if needed */
        if (ln->repaint && !gli_force_redraw)
            gli_redraw_rect(x0/GLI_SUBPIX, y, x1/GLI_SUBPIX, y + gli_leading);

        /* keep selected line dirty and flag for repaint */
        if (!selrow)
        {
            dwin->lines[i].dirty = FALSE;
            dwin->lines[i].repaint = FALSE;
        }
        else
        {
            dwin->lines[i].repaint = TRUE;
        }

        /* leave bottom line blank for [more] prompt */
        if (i == dwin->scrollpos && i > 0)
            continue;

        linelen = ln->len;

        /* kill spaces at the end unless they're a different color*/
        color = gli_override_bg_set ? gli_window_color : win->bgcolor;
        while (i > 0 && linelen > 1 && ln->chars[linelen-1] == ' ' 
            && dwin->styles[ln->attrs[linelen-1].style].bg == color 
            && !dwin->styles[ln->attrs[linelen-1].style].reverse)
                linelen --;

        /* kill characters that would overwrite the scroll bar */
        while (linelen > 1 && calcwidth(dwin, ln->chars, ln->attrs, 0, linelen, -1) >= pw)
            linelen --;

        /*
         * count spaces and width for justification
         */
        if (gli_conf_justify && !ln->newline && i > 0)
        {
            for (a = 0, nsp = 0; a < linelen; a++)
                if (ln->chars[a] == ' ')
                    nsp ++;
            w = calcwidth(dwin, ln->chars, ln->attrs, 0, linelen, 0);
            if (nsp)
                spw = (x1 - x0 - ln->lm - ln->rm - 2 * SLOP - w) / nsp;
            else
                spw = 0;
        }
        else
        {
            spw = -1;
        }

        /* find and highlight selected characters */
        if (selrow && !gli_claimselect)
        {
            lsc = 0;
            rsc = 0;
            selchar = FALSE;
            /* optimized case for all chars selected */
            if (selleft && selright)
            {
                rsc = linelen > 0 ? linelen - 1 : 0;
                selchar = calcwidth(dwin, ln->chars, ln->attrs, lsc, rsc, spw)/GLI_SUBPIX;
            }
            else
            {
                /* optimized case for leftmost char selected */
                if (selleft)
                {
                    tsc = linelen > 0 ? linelen - 1 : 0;
                    selchar = calcwidth(dwin, ln->chars, ln->attrs, lsc, tsc, spw)/GLI_SUBPIX;
                }
                else
                {
                    /* find the substring contained by the selection */
                    tx = (x0 + SLOP + ln->lm)/GLI_SUBPIX;
                    /* measure string widths until we find left char */
                    for (tsc = 0; tsc < linelen; tsc++)
                    {
                        tsw = calcwidth(dwin, ln->chars, ln->attrs, 0, tsc, spw)/GLI_SUBPIX;
                        if (tsw + tx >= sx0 ||
                                tsw + tx + GLI_SUBPIX >= sx0 && ln->chars[tsc] != ' ')
                        {
                            lsc = tsc;
                            selchar = TRUE;
                            break;
                        }
                    }
                }
                if (selchar)
                {
                    /* optimized case for rightmost char selected */
                    if (selright)
                    {
                        rsc = linelen > 0 ? linelen - 1 : 0;
                    }
                    else
                    {
                    /* measure string widths until we find right char */
                        for (tsc = lsc; tsc < linelen; tsc++)
                        {
                            tsw = calcwidth(dwin, ln->chars, ln->attrs, lsc, tsc, spw)/GLI_SUBPIX;
                            if (tsw + sx0 < sx1)
                                rsc = tsc;
                        }
                        if (lsc && !rsc)
                            rsc = lsc;
                    }
                }
            }
            /* reverse colors for selected chars */
            if (selchar)
            {
                for (tsc = lsc; tsc <= rsc; tsc++)
                {
                    ln->attrs[tsc].reverse = !ln->attrs[tsc].reverse;
                    dwin->copybuf[dwin->copypos] = ln->chars[tsc];
                    dwin->copypos++;
                }
            }
            /* add newline if we reach the end of the line */
            if (ln->len == 0 || ln->len == (rsc+1))
            {
                dwin->copybuf[dwin->copypos] = '\n';
                dwin->copypos++;
            }
        }

        /* clear any stored hyperlink coordinates */
        gli_put_hyperlink(0, x0/GLI_SUBPIX, y,
                x1/GLI_SUBPIX, y + gli_leading);

        /*
         * fill in background colors
         */
        color = gli_override_bg_set ? gli_window_color : win->bgcolor;
        gli_draw_rect(x0/GLI_SUBPIX, y,
                (x1-x0) / GLI_SUBPIX, gli_leading,
                color);

        x = x0 + SLOP + ln->lm;
        a = 0;
        for (b = 0; b < linelen; b++)
        {
            if (!attrequal(&ln->attrs[a], &ln->attrs[b]))
            {
                link = ln->attrs[a].hyper;
                font = attrfont(dwin->styles, &ln->attrs[a]);
                color = attrbg(dwin->styles, &ln->attrs[a]);
                w = gli_string_width_uni(font, ln->chars + a, b - a, spw);
                gli_draw_rect(x/GLI_SUBPIX, y,
                        w/GLI_SUBPIX, gli_leading,
                        color);
                if (link)
                {
                    gli_draw_rect(x/GLI_SUBPIX + 1, y + gli_baseline + 1,
                            w/GLI_SUBPIX + 1, gli_link_style,
                            gli_link_color);
                    gli_put_hyperlink(link, x/GLI_SUBPIX, y,
                            x/GLI_SUBPIX + w/GLI_SUBPIX,
                            y + gli_leading);
                }
                x += w;
                a = b;
            }
        }
        link = ln->attrs[a].hyper;
        font = attrfont(dwin->styles, &ln->attrs[a]);
        color = attrbg(dwin->styles, &ln->attrs[a]);
        w = gli_string_width_uni(font, ln->chars + a, b - a, spw);
        gli_draw_rect(x/GLI_SUBPIX, y, w/GLI_SUBPIX,
                gli_leading, color);
        if (link)
        {
            gli_draw_rect(x/GLI_SUBPIX + 1, y + gli_baseline + 1,
                    w/GLI_SUBPIX + 1, gli_link_style,
                    gli_link_color);
            gli_put_hyperlink(link, x/GLI_SUBPIX, y,
                    x/GLI_SUBPIX + w/GLI_SUBPIX,
                    y + gli_leading);
        }
        x += w;

        color = gli_override_bg_set ? gli_window_color : win->bgcolor;
        gli_draw_rect(x/GLI_SUBPIX, y,
                x1/GLI_SUBPIX - x/GLI_SUBPIX, gli_leading,
                color);

        /*
         * draw caret
         */

        if (gli_focuswin == win && i == 0 && (win->line_request || win->line_request_uni))
        {
            w = calcwidth(dwin, dwin->chars, dwin->attrs, 0, dwin->incurs, spw);
            if (w < pw - gli_caret_shape * 2 * GLI_SUBPIX)
                gli_draw_caret(x0 + SLOP + ln->lm + w, y + gli_baseline);
        }

        /*
         * draw text
         */

        x = x0 + SLOP + ln->lm;
        a = 0;
        for (b = 0; b < linelen; b++)
        {
            if (!attrequal(&ln->attrs[a], &ln->attrs[b]))
            {
                link = ln->attrs[a].hyper;
                font = attrfont(dwin->styles, &ln->attrs[a]);
                color = link ? gli_link_color : attrfg(dwin->styles, &ln->attrs[a]);
                x = gli_draw_string_uni(x, y + gli_baseline,
                        font, color, ln->chars + a, b - a, spw);
                a = b;
            }
        }
        link = ln->attrs[a].hyper;
        font = attrfont(dwin->styles, &ln->attrs[a]);
        color = link ? gli_link_color : attrfg(dwin->styles, &ln->attrs[a]);
        gli_draw_string_uni(x, y + gli_baseline,
                font, color, ln->chars + a, linelen - a, spw);
    }

    /*
     * draw more prompt
     */
    if (dwin->scrollpos && dwin->height > 1)
    {
        x = x0 + SLOP;
        y = y0 + (dwin->height - 1) * gli_leading;

        gli_put_hyperlink(0, x0/GLI_SUBPIX, y,
                x1/GLI_SUBPIX, y + gli_leading);

        color = gli_override_bg_set ? gli_window_color : win->bgcolor;
        gli_draw_rect(x/GLI_SUBPIX, y,
                x1/GLI_SUBPIX - x/GLI_SUBPIX, gli_leading,
                color);

        w = gli_string_width(gli_more_font,
                gli_more_prompt, strlen(gli_more_prompt), -1);

        if (gli_more_align == 1)    /* center */
            x = x0 + SLOP + (x1 - x0 - w - SLOP * 2) / 2;
        if (gli_more_align == 2)    /* right */
            x = x1 - SLOP - w;

        color = gli_override_fg_set ? gli_more_color : win->fgcolor;
        gli_draw_string(x, y + gli_baseline, 
                gli_more_font, color,
                gli_more_prompt, strlen(gli_more_prompt), -1);
        y1 = y; /* don't want pictures overdrawing "[more]" */

        /* try to claim the focus */
        dwin->owner->more_request = TRUE;
        gli_more_focus = TRUE;
    }
    else
    {
        dwin->owner->more_request = FALSE;
        y1 = y0 + dwin->height * gli_leading;
    }

    /*
     * draw the images
     */
    for (i = 0; i < dwin->scrollback; i++)
    {
        memcpy(ln, dwin->lines + i, sizeof(tbline_t));

        y = y0 + (dwin->height - (i - dwin->scrollpos) - 1) * gli_leading;

        if (ln->lpic)
        {
            if (y < y1 && y + ln->lpic->h > y0)
            {
                gli_draw_picture(ln->lpic,
                        x0/GLI_SUBPIX, y,
                        x0/GLI_SUBPIX, y0, x1/GLI_SUBPIX, y1);
                link = ln->lhyper;
                hy0 = y > y0 ? y : y0;
                hy1 = y + ln->lpic->h < y1 ? y + ln->lpic->h : y1;
                hx0 = x0/GLI_SUBPIX;
                hx1 = x0/GLI_SUBPIX + ln->lpic->w < x1/GLI_SUBPIX
                            ? x0/GLI_SUBPIX + ln->lpic->w
                            : x1/GLI_SUBPIX;
                gli_put_hyperlink(link, hx0, hy0, hx1, hy1);
            }
        }

        if (ln->rpic)
        {
            if (y < y1 && y + ln->rpic->h > y0)
            {
                gli_draw_picture(ln->rpic,
                        x1/GLI_SUBPIX - ln->rpic->w, y,
                        x0/GLI_SUBPIX, y0, x1/GLI_SUBPIX, y1);
                link = ln->rhyper;
                hy0 = y > y0 ? y : y0;
                hy1 = y + ln->rpic->h < y1 ? y + ln->rpic->h : y1;
                hx0 = x1/GLI_SUBPIX - ln->rpic->w > x0/GLI_SUBPIX
                            ? x1/GLI_SUBPIX - ln->rpic->w
                            : x0/GLI_SUBPIX;
                hx1 = x1/GLI_SUBPIX;
                gli_put_hyperlink(link, hx0, hy0, hx1, hy1);
            }
        }
    }

    /*
     * Draw the scrollbar
     */

    /* try to claim scroll keys */
    dwin->owner->scroll_request = dwin->scrollmax > dwin->height;

    if (dwin->owner->scroll_request && gli_scroll_width)
    {
        int t0, t1;
        x0 = win->bbox.x1 - gli_scroll_width;
        x1 = win->bbox.x1;
        y0 = win->bbox.y0 + gli_tmarginy;
        y1 = win->bbox.y1 - gli_tmarginy;

        gli_put_hyperlink(0, x0, y0, x1, y1);

        y0 += gli_scroll_width / 2;
        y1 -= gli_scroll_width / 2;

        // pos = thbot, pos - ht = thtop, max = wtop, 0 = wbot
        t0 = (dwin->scrollmax - dwin->scrollpos) - (dwin->height - 1);
        t1 = (dwin->scrollmax - dwin->scrollpos);
        if (dwin->scrollmax > dwin->height)
        {
            t0 = t0 * (y1 - y0) / dwin->scrollmax + y0;
            t1 = t1 * (y1 - y0) / dwin->scrollmax + y0;
        }
        else
        {
            t0 = t1 = y0;
        }

        gli_draw_rect(x0+1, y0, x1-x0-2, y1-y0, gli_scroll_bg);
        gli_draw_rect(x0+1, t0, x1-x0-2, t1-t0, gli_scroll_fg);

        for (i = 0; i < gli_scroll_width / 2 + 1; i++)
        {
            gli_draw_rect(x0+gli_scroll_width/2-i,
                    y0 - gli_scroll_width/2 + i,
                    i*2, 1, gli_scroll_fg);
            gli_draw_rect(x0+gli_scroll_width/2-i,
                    y1 + gli_scroll_width/2 - i,
                    i*2, 1, gli_scroll_fg);
        }
    }

    /* send selected text to clipboard */
    if (selbuf && dwin->copypos)
    {
        gli_claimselect = TRUE;
        gli_clipboard_copy((glui32 *)dwin->copybuf, dwin->copypos);
        for (i = 0; i < dwin->copypos; i++)
            dwin->copybuf[i] = 0;
        dwin->copypos = 0;
    }

    /* no more prompt means all text has been seen */
    if (!dwin->owner->more_request)
        dwin->lastseen = 0;

    free(ln);
}

static void scrollresize(window_textbuffer_t *dwin)
{
    int i;

    tbline_t *newlines = realloc(dwin->lines, sizeof(tbline_t) * (dwin->scrollback + SCROLLBACK));

    if (!newlines)
        return;

    dwin->lines = newlines;
    dwin->chars = dwin->lines[0].chars;
    dwin->attrs = dwin->lines[0].attrs;

    for (i = dwin->scrollback; i < (dwin->scrollback + SCROLLBACK); i++)
    {
        dwin->lines[i].dirty = 0;
        dwin->lines[i].repaint = 0;
        dwin->lines[i].lm = 0;
        dwin->lines[i].rm = 0;
        dwin->lines[i].lpic = 0;
        dwin->lines[i].rpic = 0;
        dwin->lines[i].lhyper = 0;
        dwin->lines[i].rhyper = 0;
        dwin->lines[i].len = 0;
        dwin->lines[i].newline = 0;
        memset(dwin->lines[i].chars, ' ', sizeof dwin->lines[i].chars);
        memset(dwin->lines[i].attrs,   0, sizeof dwin->lines[i].attrs);
    }

    dwin->scrollback += SCROLLBACK;
}

static void scrolloneline(window_textbuffer_t *dwin, int forced)
{
    int i;

    dwin->lastseen ++;
    dwin->scrollmax ++;

    if (dwin->scrollmax > dwin->scrollback - 1
            || dwin->lastseen > dwin->scrollback - 1)
        scrollresize(dwin);

    if (dwin->lastseen >= dwin->height)
        dwin->scrollpos ++;

    if (dwin->scrollpos > dwin->scrollmax - dwin->height + 1)
        dwin->scrollpos = dwin->scrollmax - dwin->height + 1;
    if (dwin->scrollpos < 0)
        dwin->scrollpos = 0;

    if (forced)
        dwin->dashed = 0;
    dwin->spaced = 0;

    dwin->lines[0].len = dwin->numchars;
    dwin->lines[0].newline = forced;

    for (i = dwin->scrollback - 1; i > 0; i--)
    {
        memcpy(dwin->lines+i, dwin->lines+i-1, sizeof(tbline_t));
        if (i < dwin->height)
            touch(dwin, i);
    }

    if (dwin->radjn)
        dwin->radjn--;
    if (dwin->radjn == 0)
        dwin->radjw = 0;
    if (dwin->ladjn)
        dwin->ladjn--;
    if (dwin->ladjn == 0)
        dwin->ladjw = 0;

    touch(dwin, 0);
    dwin->lines[0].len = 0;
    dwin->lines[0].newline = 0;
    dwin->lines[0].lm = dwin->ladjw;
    dwin->lines[0].rm = dwin->radjw;
    dwin->lines[0].lpic = NULL;
    dwin->lines[0].rpic = NULL;
    dwin->lines[0].lhyper = 0;
    dwin->lines[0].rhyper = 0;
    memset(dwin->chars, ' ', TBLINELEN * 4);
    memset(dwin->attrs, 0, TBLINELEN * sizeof(attr_t));

    dwin->numchars = 0;

    touchscroll(dwin);
}

/* only for input text */
static void put_text(window_textbuffer_t *dwin, char *buf, int len, int pos, int oldlen)
{
    int diff = len - oldlen;

    if (dwin->numchars + diff >= TBLINELEN)
        return;

    if (diff != 0 && pos + oldlen < dwin->numchars)
    {
        memmove(dwin->chars + pos + len,
                dwin->chars + pos + oldlen,
                (dwin->numchars - (pos + oldlen)) * 4);
        memmove(dwin->attrs + pos + len,
                dwin->attrs + pos + oldlen,
                (dwin->numchars - (pos + oldlen)) * sizeof(attr_t));
    }
    if (len > 0)
    {
        int i;
        for (i = 0; i < len; i++)
        {
            dwin->chars[pos + i] = buf[i];
            attrset(&dwin->attrs[pos + i], style_Input);
        }
    }
    dwin->numchars += diff;

    if (dwin->inbuf)
    {
        if (dwin->incurs >= pos + oldlen)
            dwin->incurs += diff;
        else if (dwin->incurs >= pos)
            dwin->incurs = pos + len;
    }

    touch(dwin, 0);
}

static void put_text_uni(window_textbuffer_t *dwin, glui32 *buf, int len, int pos, int oldlen)
{
    int diff = len - oldlen;

    if (dwin->numchars + diff >= TBLINELEN)
        return;

    if (diff != 0 && pos + oldlen < dwin->numchars)
    {
        memmove(dwin->chars + pos + len,
                dwin->chars + pos + oldlen,
                (dwin->numchars - (pos + oldlen)) * 4);
        memmove(dwin->attrs + pos + len,
                dwin->attrs + pos + oldlen,
                (dwin->numchars - (pos + oldlen)) * sizeof(attr_t));
    }
    if (len > 0)
    {
        int i;
        memmove(dwin->chars + pos, buf, len * 4);
        for (i = 0; i < len; i++)
            attrset(&dwin->attrs[pos+i], style_Input);
    }
    dwin->numchars += diff;

    if (dwin->inbuf)
    {
        if (dwin->incurs >= pos + oldlen)
            dwin->incurs += diff;
        else if (dwin->incurs >= pos)
            dwin->incurs = pos + len;
    }

    touch(dwin, 0);
}

/* Return true if a following quotation mark should be an opening mark,
 * false if it should be a closing mark. Opening quotation marks will
 * appear following an open parenthesis, open square bracket, or
 * whitespace.
 */
static bool leftquote(uint32_t c)
{
    switch(c)
    {
        case '(': case '[':

        /* The following are Unicode characters in the "Separator, Space" category. */
        case 0x0020: case 0x00a0: case 0x1680: case 0x2000:
        case 0x2001: case 0x2002: case 0x2003: case 0x2004:
        case 0x2005: case 0x2006: case 0x2007: case 0x2008:
        case 0x2009: case 0x200a: case 0x202f: case 0x205f:
        case 0x3000:
            return true;
        default:
            return false;
    }
}

void win_textbuffer_putchar_uni(window_t *win, glui32 ch)
{
    window_textbuffer_t *dwin = win->data;
    glui32 bchars[TBLINELEN];
    attr_t battrs[TBLINELEN];
    int pw;
    int bpoint;
    int saved;
    int i;
    int linelen;
    unsigned char *color;

    gli_tts_speak(&ch, 1);

    pw = (win->bbox.x1 - win->bbox.x0 - gli_tmarginx * 2 - gli_scroll_width) * GLI_SUBPIX;
    pw = pw - 2 * SLOP - dwin->radjw - dwin->ladjw;

    color = gli_override_bg_set ? gli_window_color : win->bgcolor;

    /* oops ... overflow */
    if (dwin->numchars + 1 >= TBLINELEN)
        scrolloneline(dwin, 0);

    if (ch == '\n')
    {
        scrolloneline(dwin, 1);
        return;
    }

    if (gli_conf_quotes)
    {
        /* fails for 'tis a wonderful day in the '80s */
        if (gli_conf_quotes > 1 && ch == '\'')
        {
            if (dwin->numchars == 0 || leftquote(dwin->chars[dwin->numchars-1]))
                ch = UNI_LSQUO;
        }

        if (ch == '`')
            ch = UNI_LSQUO;

        if (ch == '\'')
            ch = UNI_RSQUO;

        if (ch == '"')
        {
            if (dwin->numchars == 0 || leftquote(dwin->chars[dwin->numchars-1]))
                ch = UNI_LDQUO;
            else
                ch = UNI_RDQUO;
        }
    }

    if (gli_conf_dashes && win->attr.style != style_Preformatted)
    {
        if (ch == '-')
        {
            dwin->dashed ++;
            if (dwin->dashed == 2)
            {
                dwin->numchars--;
                if (gli_conf_dashes == 2)
                    ch = UNI_NDASH;
                else
                    ch = UNI_MDASH;
            }
            if (dwin->dashed == 3)
            {
                dwin->numchars--;
                ch = UNI_MDASH;
                dwin->dashed = 0;
            }
        }
        else
            dwin->dashed = 0;
    }

    if (gli_conf_spaces && win->attr.style != style_Preformatted 
        && dwin->styles[win->attr.style].bg == color 
        && !dwin->styles[win->attr.style].reverse)
    {
        /* turn (period space space) into (period space) */
        if (gli_conf_spaces == 1)
        {
            if (ch == '.')
                dwin->spaced = 1;
            else if (ch == ' ' && dwin->spaced == 1)
                dwin->spaced = 2;
            else if (ch == ' ' && dwin->spaced == 2)
            {
                dwin->spaced = 0;
                return;
            }
            else
                dwin->spaced = 0;
        }

        /* turn (per sp x) into (per sp sp x) */
        if (gli_conf_spaces == 2)
        {
            if (ch == '.')
                dwin->spaced = 1;
            else if (ch == ' ' && dwin->spaced == 1)
                dwin->spaced = 2;
            else if (ch != ' ' && dwin->spaced == 2)
            {
                dwin->spaced = 0;
                win_textbuffer_putchar_uni(win, ' ');
            }
            else
                dwin->spaced = 0;
        }
    }

    dwin->chars[dwin->numchars] = ch;
    dwin->attrs[dwin->numchars] = win->attr;
    dwin->numchars++;

    /* kill spaces at the end for line width calculation */
    linelen = dwin->numchars;
    while (linelen > 1 && dwin->chars[linelen-1] == ' ' 
        && dwin->styles[dwin->attrs[linelen-1].style].bg == color 
        && !dwin->styles[dwin->attrs[linelen-1].style].reverse)
        linelen --;

    if (calcwidth(dwin, dwin->chars, dwin->attrs, 0, linelen, -1) >= pw)
    {
        bpoint = dwin->numchars;

        for (i = dwin->numchars - 1; i > 0; i--)
            if (dwin->chars[i] == ' ')
            {
                bpoint = i + 1; /* skip space */
                break;
            }

        saved = dwin->numchars - bpoint;

        memcpy(bchars, dwin->chars + bpoint, saved * 4);
        memcpy(battrs, dwin->attrs + bpoint, saved * sizeof(attr_t));
        dwin->numchars = bpoint;

        scrolloneline(dwin, 0);

        memcpy(dwin->chars, bchars, saved * 4);
        memcpy(dwin->attrs, battrs, saved * sizeof(attr_t));
        dwin->numchars = saved;
    }

    touch(dwin, 0);
}

int win_textbuffer_unputchar_uni(window_t *win, glui32 ch)
{
    window_textbuffer_t *dwin = win->data;
    if (dwin->numchars > 0 && dwin->chars[dwin->numchars - 1] == ch)
    {
        dwin->numchars--;
        touch(dwin, 0);
        return TRUE;
    }
    return FALSE;
}

void win_textbuffer_clear(window_t *win)
{
    window_textbuffer_t *dwin = win->data;
    int i;

    win->attr.fgset = gli_override_fg_set;
    win->attr.bgset = gli_override_bg_set;
    win->attr.fgcolor = gli_override_fg_set ? gli_override_fg_val : 0;
    win->attr.bgcolor = gli_override_bg_set ? gli_override_bg_val : 0;
    win->attr.reverse = FALSE;

    dwin->ladjw = dwin->radjw = 0;
    dwin->ladjn = dwin->radjn = 0;

    dwin->spaced = 0;
    dwin->dashed = 0;

    dwin->numchars = 0;

    for (i = 0; i < dwin->scrollback; i++)
    {
        dwin->lines[i].len = 0;

        gli_picture_decrement(dwin->lines[i].lpic);
        dwin->lines[i].lpic = 0;
        gli_picture_decrement(dwin->lines[i].rpic);
        dwin->lines[i].rpic = 0;

        dwin->lines[i].lhyper = 0;
        dwin->lines[i].rhyper = 0;
        dwin->lines[i].lm = 0;
        dwin->lines[i].rm = 0;
        dwin->lines[i].newline = 0;
        dwin->lines[i].dirty = 1;
        dwin->lines[i].repaint = 0;
    }

    dwin->lastseen = 0;
    dwin->scrollpos = 0;
    dwin->scrollmax = 0;

    for (i = 0; i < dwin->height; i++)
        touch(dwin, i);

    /* only need this because redraw won't touch lines below line 0,
     * and we scroll text up to top of window if it's too short. */
//    gli_draw_rect(win->bbox.x0, win->bbox.y0,
//            win->bbox.x1 - win->bbox.x0,
//            win->bbox.y1 - win->bbox.y0,
//            gli_window_color);
}

/* Prepare the window for line input. */
void win_textbuffer_init_line(window_t *win, char *buf, int maxlen, int initlen)
{
    window_textbuffer_t *dwin = win->data;
    int pw;

    gli_tts_flush();

    /* because '>' prompt is ugly without extra space */
    if (dwin->numchars && dwin->chars[dwin->numchars-1] == '>')
        win_textbuffer_putchar_uni(win, ' ');
    if (dwin->numchars && dwin->chars[dwin->numchars-1] == '?')
        win_textbuffer_putchar_uni(win, ' ');

    /* make sure we have some space left for typing... */
    pw = (win->bbox.x1 - win->bbox.x0 - gli_tmarginx * 2) * GLI_SUBPIX;
    pw = pw - 2 * SLOP - dwin->radjw + dwin->ladjw;
    if (calcwidth(dwin, dwin->chars, dwin->attrs, 0, dwin->numchars, -1) >= pw * 3 / 4)
        win_textbuffer_putchar_uni(win, '\n');

    //dwin->lastseen = 0;

    dwin->inbuf = buf;
    dwin->inmax = maxlen;
    dwin->infence = dwin->numchars;
    dwin->incurs = dwin->numchars;
    dwin->origattr = win->attr;
    attrset(&win->attr, style_Input);

    dwin->historypos = dwin->historypresent;

    if (initlen)
    {
        touch(dwin, 0);
        put_text(dwin, buf, initlen, dwin->incurs, 0);
    }

    dwin->echo_line_input = win->echo_line_input;

    if (win->line_terminators && win->termct)
    {
        dwin->line_terminators = malloc((win->termct + 1) * sizeof(glui32));

        if (dwin->line_terminators)
        {
            memcpy(dwin->line_terminators, win->line_terminators, win->termct * sizeof(glui32));
            dwin->line_terminators[win->termct] = 0;
        }
    }

    if (gli_register_arr)
        dwin->inarrayrock = (*gli_register_arr)(buf, maxlen, "&+#!Cn");
}

void win_textbuffer_init_line_uni(window_t *win, glui32 *buf, int maxlen, int initlen)
{
    window_textbuffer_t *dwin = win->data;
    int pw;

    gli_tts_flush();

    /* because '>' prompt is ugly without extra space */
    if (dwin->numchars && dwin->chars[dwin->numchars-1] == '>')
        win_textbuffer_putchar_uni(win, ' ');
    if (dwin->numchars && dwin->chars[dwin->numchars-1] == '?')
        win_textbuffer_putchar_uni(win, ' ');

    /* make sure we have some space left for typing... */
    pw = (win->bbox.x1 - win->bbox.x0 - gli_tmarginx * 2) * GLI_SUBPIX;
    pw = pw - 2 * SLOP - dwin->radjw + dwin->ladjw;
    if (calcwidth(dwin, dwin->chars, dwin->attrs, 0, dwin->numchars, -1) >= pw * 3 / 4)
        win_textbuffer_putchar_uni(win, '\n');

    //dwin->lastseen = 0;

    dwin->inbuf = buf;
    dwin->inmax = maxlen;
    dwin->infence = dwin->numchars;
    dwin->incurs = dwin->numchars;
    dwin->origattr = win->attr;
    attrset(&win->attr, style_Input);

    dwin->historypos = dwin->historypresent;

    if (initlen)
    {
        touch(dwin, 0);
        put_text_uni(dwin, buf, initlen, dwin->incurs, 0);
    }

    dwin->echo_line_input = win->echo_line_input;

    if (win->line_terminators && win->termct)
    {
        dwin->line_terminators = malloc((win->termct + 1) * sizeof(glui32));

        if (dwin->line_terminators)
        {
            memcpy(dwin->line_terminators, win->line_terminators, win->termct * sizeof(glui32));
            dwin->line_terminators[win->termct] = 0;
        }
    }

    if (gli_register_arr)
        dwin->inarrayrock = (*gli_register_arr)(buf, maxlen, "&+#!Iu");
}

/* Abort line input, storing whatever's been typed so far. */
void win_textbuffer_cancel_line(window_t *win, event_t *ev)
{
    window_textbuffer_t *dwin = win->data;
    gidispatch_rock_t inarrayrock;
    int ix;
    int len;
    void *inbuf;
    int inmax;
    int unicode = win->line_request_uni;

    if (!dwin->inbuf)
        return;

    inbuf = dwin->inbuf;
    inmax = dwin->inmax;
    inarrayrock = dwin->inarrayrock;

    len = dwin->numchars - dwin->infence;
    if (win->echostr) 
        gli_stream_echo_line_uni(win->echostr, dwin->chars + dwin->infence, len);

    if (len > inmax)
        len = inmax;

    if (!unicode)
    {
        for (ix=0; ix<len; ix++)
        {
            glui32 ch = dwin->chars[dwin->infence+ix];
            if (ch > 0xff)
                ch = '?';
            ((char *)inbuf)[ix] = (char)ch;
        }
    }
    else
    {
        for (ix=0; ix<len; ix++)
            ((glui32 *)inbuf)[ix] = dwin->chars[dwin->infence+ix];
    }

    win->attr = dwin->origattr;

    ev->type = evtype_LineInput;
    ev->win = win;
    ev->val1 = len;
    ev->val2 = 0;

    win->line_request = FALSE;
    win->line_request_uni = FALSE;
    if (dwin->line_terminators)
    {
        free(dwin->line_terminators);
        dwin->line_terminators = NULL;
    }
    dwin->inbuf = NULL;
    dwin->inmax = 0;

    if (dwin->echo_line_input)
    {
        win_textbuffer_putchar_uni(win, '\n');
    }
    else
    {
        dwin->numchars = dwin->infence;
        touch(dwin, 0);
    }

    if (gli_unregister_arr)
        (*gli_unregister_arr)(inbuf, inmax, unicode ? "&+#!Iu" : "&+#!Cn", inarrayrock);
}

/* Keybinding functions. */

/* Any key, when text buffer is scrolled. */
int gcmd_accept_scroll(window_t *win, glui32 arg)
{
    window_textbuffer_t *dwin = win->data;
    int pageht = dwin->height - 2;        /* 1 for prompt, 1 for overlap */
    int startpos = dwin->scrollpos;

    switch (arg)
    {
        case keycode_PageUp:
            dwin->scrollpos += pageht;
            break;
        /* Jump/scroll to input line when entering text, pressing Space,
           or pressing the End key. */
        case ' ':
        case keycode_End:
        default:
            dwin->scrollpos = 0;
            break;
        case keycode_Up:
            dwin->scrollpos ++;
            break;
        case keycode_Down:
            dwin->scrollpos --;
            break;
        case keycode_MouseWheelUp:
            dwin->scrollpos += 3;
            startpos = TRUE;
            break;
        case keycode_MouseWheelDown:
            dwin->scrollpos -= 3;
            startpos = TRUE;
            break;
        case keycode_Return:
        case keycode_PageDown:
            if (pageht)
                dwin->scrollpos -= pageht;
            else
                dwin->scrollpos = 0;
            break;
    }

    if (dwin->scrollpos > dwin->scrollmax - dwin->height + 1)
        dwin->scrollpos = dwin->scrollmax - dwin->height + 1;
    if (dwin->scrollpos < 0)
        dwin->scrollpos = 0;
    touchscroll(dwin);

    return (startpos || dwin->scrollpos);
}

/* Any key, during character input. Ends character input. */
void gcmd_buffer_accept_readchar(window_t *win, glui32 arg)
{
    window_textbuffer_t *dwin = win->data;
    glui32 key;

    if (dwin->height < 2)
        dwin->scrollpos = 0;

    if (dwin->scrollpos
            || arg == keycode_PageUp
            || arg == keycode_MouseWheelUp)
    {
        gcmd_accept_scroll(win, arg);
        return;
    }

    switch (arg)
    {
        case keycode_Erase:
            key = keycode_Delete;
            break;
        case keycode_MouseWheelUp:
        case keycode_MouseWheelDown:
            return;
        default:
            key = arg;
    }

    gli_tts_purge();

    if (key > 0xff && key < (0xffffffff - keycode_MAXVAL + 1))
    {
        if (!(win->char_request_uni) || key > 0x10ffff)
            key = keycode_Unknown;
    }

    win->char_request = FALSE;
    win->char_request_uni = FALSE;
    gli_event_store(evtype_CharInput, win, key, 0);
}

/* Return or enter, during line input. Ends line input. */
static void acceptline(window_t *win, glui32 keycode)
{
    int ix;
    int len, olen;
    void *inbuf;
    glui32 *s, *o;
    int inmax;
    gidispatch_rock_t inarrayrock;
    window_textbuffer_t *dwin = win->data;
    int unicode = win->line_request_uni;

    if (!dwin->inbuf)
        return;

    inbuf = dwin->inbuf;
    inmax = dwin->inmax;
    inarrayrock = dwin->inarrayrock;

    len = dwin->numchars - dwin->infence;
    if (win->echostr) 
        gli_stream_echo_line_uni(win->echostr, dwin->chars+dwin->infence, len);

    gli_tts_purge();
    if (gli_conf_speak_input)
    {
        gli_tts_speak(dwin->chars + dwin->infence, len);
        gli_tts_speak((glui32[]){'\n'}, 1);
    }

    /*
     * Store in history.
     * The history is a ring buffer, with historypresent being the index of the most recent
     * element and historyfirst the index of the oldest element.
     * A history entry should not repeat the string from the entry before it.
     */
    if (len)
    {
        s = malloc((len + 1) * sizeof(glui32));
        memcpy(s, dwin->chars + dwin->infence, len * sizeof(glui32));
        s[len] = 0;

        free(dwin->history[dwin->historypresent]);
        dwin->history[dwin->historypresent] = NULL;

        o = dwin->history[(dwin->historypresent == 0 ? HISTORYLEN : dwin->historypresent) - 1];
        olen = o ? strlen_uni(o) : 0;

        if (len != olen || memcmp(s, o, olen * sizeof(glui32)))
        {
            dwin->history[dwin->historypresent] = s;

            dwin->historypresent++;
            if (dwin->historypresent == HISTORYLEN)
                dwin->historypresent = 0;

            if (dwin->historypresent == dwin->historyfirst)
            {
                dwin->historyfirst++;
                if (dwin->historyfirst == HISTORYLEN)
                    dwin->historyfirst = 0;
            }
        }
        else
        {
            free(s);
        }
    }

    /* Store in event buffer. */

    if (len > inmax)
        len = inmax;

    if (!unicode)
    {
        for (ix=0; ix<len; ix++)
        {
            glui32 ch = dwin->chars[dwin->infence+ix];
            if (ch > 0xff)
                ch = '?';
            ((char *)inbuf)[ix] = (char)ch;
        }
    }
    else
    {
        for (ix=0; ix<len; ix++)
            ((glui32 *)inbuf)[ix] = dwin->chars[dwin->infence+ix];
    }

    win->attr = dwin->origattr;

    if (dwin->line_terminators)
    {
        glui32 val2 = keycode;
        if (val2 == keycode_Return)
            val2 = 0;
        gli_event_store(evtype_LineInput, win, len, val2);
        free(dwin->line_terminators);
        dwin->line_terminators = NULL;
    }
    else
    {
        gli_event_store(evtype_LineInput, win, len, 0);
    }
    win->line_request = FALSE;
    win->line_request_uni = FALSE;
    dwin->inbuf = NULL;
    dwin->inmax = 0;

    if (dwin->echo_line_input)
    {
        win_textbuffer_putchar_uni(win, '\n');
    }
    else
    {
        dwin->numchars = dwin->infence;
        touch(dwin, 0);
    }

    if (gli_unregister_arr)
        (*gli_unregister_arr)(inbuf, inmax, unicode ? "&+#!Iu" : "&+#!Cn", inarrayrock);
}

long skipWordLeft(const glui32 *textbuffer, long minCursorPosition, long currentInputCursorPosition)
{
    while (currentInputCursorPosition > minCursorPosition && textbuffer[currentInputCursorPosition - 1] == ' ')
    {
        currentInputCursorPosition--;
    }
    while (currentInputCursorPosition > minCursorPosition && textbuffer[currentInputCursorPosition - 1] != ' ')
    {
        currentInputCursorPosition--;
    }
    return currentInputCursorPosition;
}

/* Any key, during line input. */
void gcmd_buffer_accept_readline(window_t *win, glui32 arg)
{
    window_textbuffer_t *dwin = win->data;
    glui32 *cx;
    int len;

    if (dwin->height < 2)
        dwin->scrollpos = 0;

    if (dwin->scrollpos
        || arg == keycode_PageUp
        || arg == keycode_MouseWheelUp)
    {
        gcmd_accept_scroll(win, arg);
        if (!(dwin->scrollpos == 0 && 
             (iswalnum(arg) || (arg == ' ' && dwin->incurs > dwin->infence && dwin->chars[dwin->incurs - 1] != ' '))))
        {
            return;
        }
    }

    if (!dwin->inbuf)
        return;

    if (dwin->line_terminators && gli_window_check_terminator(arg))
    {
        for (cx = dwin->line_terminators; *cx; cx++)
        {
            if (*cx == arg)
            {
                acceptline(win, arg);
                return;
            }
        }
    }

    switch (arg)
    {

        /* History keys (up and down) */

        case keycode_Up:
            if (dwin->historypos == dwin->historyfirst)
                return;
            if (dwin->historypos == dwin->historypresent)
            {
                len = dwin->numchars - dwin->infence;
                if (len > 0)
                {
                    cx = malloc((len + 1) * 4);
                    memcpy(cx, &(dwin->chars[dwin->infence]), len * 4);
                    cx[len] = 0;
                }
                else
                {
                    cx = NULL;
                }
                if (dwin->history[dwin->historypos])
                    free(dwin->history[dwin->historypos]);
                dwin->history[dwin->historypos] = cx;
            }
            dwin->historypos--;
            if (dwin->historypos < 0)
                dwin->historypos += HISTORYLEN;
            cx = dwin->history[dwin->historypos];
            put_text_uni(dwin, cx, cx ? strlen_uni(cx) : 0, dwin->infence,
                    dwin->numchars - dwin->infence);
            break;

        case keycode_Down:
            if (dwin->historypos == dwin->historypresent)
                return;
            dwin->historypos++;
            if (dwin->historypos >= HISTORYLEN)
                dwin->historypos -= HISTORYLEN;
            cx = dwin->history[dwin->historypos];
            put_text_uni(dwin, cx, cx ? strlen_uni(cx) : 0, dwin->infence, 
                    dwin->numchars - dwin->infence);
            break;

            /* Cursor movement keys, during line input. */

        case keycode_Left:
            if (dwin->incurs <= dwin->infence)
                return;
            dwin->incurs--;
            break;

        case keycode_Right:
            if (dwin->incurs >= dwin->numchars)
                return;
            dwin->incurs++;
            break;

        case keycode_Home:
            if (dwin->incurs <= dwin->infence)
                return;
            dwin->incurs = dwin->infence;
            break;

        case keycode_End:
            if (dwin->incurs >= dwin->numchars)
                return;
            dwin->incurs = dwin->numchars;
            break;

        case keycode_SkipWordLeft:
            dwin->incurs = skipWordLeft(dwin->chars, dwin->infence, dwin->incurs);            
            break;

        case keycode_SkipWordRight:
            while (dwin->incurs < dwin->numchars && dwin->chars[dwin->incurs] != ' ')
                dwin->incurs++;
            while (dwin->incurs < dwin->numchars && dwin->chars[dwin->incurs] == ' ')
                dwin->incurs++;
            break;

            /* Delete keys, during line input. */

        case keycode_Delete:
            if (dwin->incurs <= dwin->infence)
                return;
            put_text_uni(dwin, NULL, 0, dwin->incurs-1, 1);
            break;

        case keycode_Erase:
            if (dwin->incurs >= dwin->numchars)
                return;
            put_text_uni(dwin, NULL, 0, dwin->incurs, 1);
            break;

        case keycode_Escape:
            if (dwin->infence >= dwin->numchars)
                return;
            put_text_uni(dwin, NULL, 0, dwin->infence, dwin->numchars - dwin->infence);
            break;

            /* Regular keys */

        case keycode_Return:
            acceptline(win, arg);
            break;

        default:
            if (arg >= 32 && arg <= 0x10FFFF)
            {
                if (gli_conf_caps && (arg > 0x60 && arg < 0x7b))
                    arg -= 0x20;
                put_text_uni(dwin, &arg, 1, dwin->incurs, 0);
            }
            break;
    }

    touch(dwin, 0);
}

static glui32
put_picture(window_textbuffer_t *dwin, picture_t *pic, glui32 align, glui32 linkval)
{
    if (align == imagealign_MarginRight)
    {
        if (dwin->lines[0].rpic || dwin->numchars)
            return FALSE;

        dwin->radjw = (pic->w + gli_tmarginx) * GLI_SUBPIX;
        dwin->radjn = (pic->h + gli_cellh - 1) / gli_cellh;
        dwin->lines[0].rpic = pic;
        dwin->lines[0].rm = dwin->radjw;
        dwin->lines[0].rhyper = linkval;
    }

    else
    {
        if (align != imagealign_MarginLeft && dwin->numchars)
            win_textbuffer_putchar_uni(dwin->owner, '\n');

        if (dwin->lines[0].lpic || dwin->numchars)
            return FALSE;

        dwin->ladjw = (pic->w + gli_tmarginx) * GLI_SUBPIX;
        dwin->ladjn = (pic->h + gli_cellh - 1) / gli_cellh;
        dwin->lines[0].lpic = pic;
        dwin->lines[0].lm = dwin->ladjw;
        dwin->lines[0].lhyper = linkval;

        if (align != imagealign_MarginLeft)
            win_textbuffer_flow_break(dwin);
    }

    return TRUE;
}

glui32 win_textbuffer_draw_picture(window_textbuffer_t *dwin,
    glui32 image, glui32 align, glui32 scaled, glui32 width, glui32 height)
{
    picture_t *pic;
    glui32 hyperlink;
    int error;

    pic = gli_picture_load(image);

    if (!pic)
        return FALSE;

    if (!dwin->owner->image_loaded)
    {
        gli_piclist_increment();
        dwin->owner->image_loaded = TRUE;
    }

    if (scaled)
    {
        picture_t *tmp;
        tmp = gli_picture_scale(pic, width, height);
        pic = tmp;
    }
    else
    {
        picture_t *tmp;
        tmp = gli_picture_scale(pic, pic->w * gli_zoom, pic->h * gli_zoom);
        pic = tmp;
    }

    hyperlink = dwin->owner->attr.hyper;

    gli_picture_increment(pic);
    error = put_picture(dwin, pic, align, hyperlink);

    return error;
}

glui32 win_textbuffer_flow_break(window_textbuffer_t *dwin)
{
    while (dwin->ladjn || dwin->radjn)
        win_textbuffer_putchar_uni(dwin->owner, '\n');
    return TRUE;
}

void win_textbuffer_click(window_textbuffer_t *dwin, int sx, int sy)
{
    window_t *win = dwin->owner;
    int gh = FALSE;
    int gs = FALSE;
   
    // dev: fprintf(stderr, "Scrollpos: %d\n", dwin->scrollpos);
    // Divide y of event (inverted) by height of single line to get the line that was clicked
    int clickedLine = 
        dwin->scrollpos + dwin->height-(sy-dwin->owner->bbox.y0 - gli_tmarginy)/gli_leading-1;

    if (clickedLine == 0) {
        // wprintf(L"Clicked on edit line\n");
        tbline_t *ln = &dwin->lines[clickedLine];
        
        int i, nl, nr;
        int x = 0;
        int adv;

        int x0, tx, tsc, tsw;
        x0 = (win->bbox.x0 + gli_tmarginx) * GLI_SUBPIX;
        tx = (x0 + SLOP + ln->lm)/GLI_SUBPIX;
        // Measure string widths until we find the clicked char
        for (tsc = 0; tsc < ln->len; tsc++)
        {
            tsw = calcwidth(dwin, ln->chars, ln->attrs, 0, tsc, -1)/GLI_SUBPIX;
            if (tsw + tx >= sx || tsw + tx + GLI_SUBPIX >= sx)
            {
                break;
            }
        }
        
        // On single click, place cursor after char clicked.
        //wprintf(L"Handling single click...\n");
        dwin->incurs = tsc + 1;
        if (dwin->incurs <= dwin->infence) dwin->incurs = dwin->infence;
        if (dwin->incurs >= dwin->numchars) dwin->incurs = dwin->numchars;
        touch(dwin, 0);
        
    }

    if (win->line_request || win->char_request
        || win->line_request_uni || win->char_request_uni
        || win->more_request || win->scroll_request)
        gli_focuswin = win;

    if (win->hyper_request)
    {
        glui32 linkval = gli_get_hyperlink(sx, sy);
        if (linkval)
        {
            gli_event_store(evtype_Hyperlink, win, linkval, 0);
            win->hyper_request = FALSE;
            if (gli_conf_safeclicks)
                gli_forceclick = 1;
            gh = TRUE;
        }
    }

    if (sx > win->bbox.x1 - gli_scroll_width)
    {
        if (sy < win->bbox.y0 + gli_tmarginy + gli_scroll_width)
            gcmd_accept_scroll(win, keycode_Up);
        else if (sy > win->bbox.y1 - gli_tmarginy - gli_scroll_width)
            gcmd_accept_scroll(win, keycode_Down);
        else if (sy < (win->bbox.y0 + win->bbox.y1) / 2)
            gcmd_accept_scroll(win, keycode_PageUp);
        else
            gcmd_accept_scroll(win, keycode_PageDown);
        gs = TRUE;
    }

#ifndef _ALT_MOUSE_HANDLING
    if (!gh && !gs)
    {
        gli_copyselect = TRUE;
        gli_start_selection(sx, sy);
    }
#endif
}

void win_textbuffer_double_click(window_textbuffer_t *dwin, int sx, int sy)
{
    fwprintf(stderr, L"win_textbuffer_double_click\n");
    window_t *win = dwin->owner;
    int gh = FALSE;
    int gs = FALSE;
   
    // dev: fprintf(stderr, "Scrollpos: %d\n", dwin->scrollpos);
    // Divide y of event (inverted) by height of single line to get the line that was clicked
    int clickedLine = 
        dwin->scrollpos + dwin->height-(sy-dwin->owner->bbox.y0 - gli_tmarginy)/gli_leading-1;
    
    if (clickedLine == 0) {
        wprintf(L"win_textbuffer_double_click:input line...\n");
        
        tbline_t *ln = &dwin->lines[clickedLine];
        
        int i, nl, nr;
        int x = 0;
        int adv;

        int x0, tx, tsc, tsw;
        x0 = (win->bbox.x0 + gli_tmarginx) * GLI_SUBPIX;
        tx = (x0 + SLOP + ln->lm)/GLI_SUBPIX;
        // Measure string widths until we find the clicked char
        for (tsc = 0; tsc < ln->len; tsc++)
        {
            tsw = calcwidth(dwin, ln->chars, ln->attrs, 0, tsc, -1)/GLI_SUBPIX;
            if (tsw + tx >= sx || tsw + tx + GLI_SUBPIX >= sx)
            {
                break;
            }
        }
        
        // Find first non alphanum char after character clicked
        while (tsc < ln->len  && iswalnum(ln->chars[tsc])) 
        {
            tsc++;
        }
        dwin->incurs = tsc;

        if (dwin->incurs <= dwin->infence) dwin->incurs = dwin->infence;
        if (dwin->incurs >= dwin->numchars) dwin->incurs = dwin->numchars;
        touch(dwin, 0);
    }
    else {
        tbline_t *ln = &dwin->lines[clickedLine];
        
        int i, nl, nr;
        int x = 0;
        int adv;

        int x0, tx, tsc, tsw;
        x0 = (win->bbox.x0 + gli_tmarginx) * GLI_SUBPIX;
        tx = (x0 + SLOP + ln->lm)/GLI_SUBPIX;
        // Measure string widths until we find the clicked char
        for (tsc = 0; tsc < ln->len; tsc++)
        {
            tsw = calcwidth(dwin, ln->chars, ln->attrs, 0, tsc, -1)/GLI_SUBPIX;
            if (tsw + tx >= sx || tsw + tx + GLI_SUBPIX >= sx && ln->chars[tsc] != ' ')
            {
                break;
            }
        }

        // Step backward until first non alphanum char
        for (nl=tsc; nl>=0; nl--)
        {
            //if (ln->chars[nl] == ' ')
            //glui32 c = ln->chars[nl];
           if (!iswalnum(ln->chars[nl])) { 
            //if (!((c  >= 'a' && c <= 'z') || (c  >= 'A' && c <= 'Z') || (c  >= '0' && c <= '9'))) {
                break;
            }
        }
        
        /* fwprintf(stderr, L"Char before cursor: %c\n", dwin->chars[dwin->incurs-1]); */

        if (dwin->scrollpos != 0) {
            gcmd_buffer_accept_readline(dwin->owner, keycode_End);
        }
        
        // Add a space at the current position of the cursor in the input line
        if (dwin->chars[dwin->incurs-1] != ' ') {
            gcmd_buffer_accept_readline(dwin->owner, ' ');
        }

        // Insert word onto input line
        int charCopiedToInputLine = 0;
        for (nr=++nl; nr<ln->len; nr++)
        {
    	    glui32 c = ln->chars[nr];
            if (!iswalnum(c)) { 
            //if (!((c  >= 'a' && c <= 'z') || (c  >= 'A' && c <= 'Z') || (c  >= '0' && c <= '9')))
                break;
            }
	        
            gcmd_buffer_accept_readline(dwin->owner, towlower(c));
            charCopiedToInputLine = 1;
        }
        
        if (charCopiedToInputLine > 0) {
            gcmd_buffer_accept_readline(dwin->owner, ' ');
        }
    }
}<|MERGE_RESOLUTION|>--- conflicted
+++ resolved
@@ -21,17 +21,10 @@
  *                                                                            *
  *****************************************************************************/
 #include <wchar.h>
-
-#include <wchar.h>
 #include <wctype.h>
-#include <stdio.h>
 #include <stdlib.h>
 #include <string.h>
-<<<<<<< HEAD
-#include <time.h>
-=======
 #include <stdbool.h>
->>>>>>> b4a966f1
 #include "glk.h"
 #include "garglk.h"
 
