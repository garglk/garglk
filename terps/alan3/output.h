--- conflicted
+++ resolved
@@ -22,17 +22,11 @@
 /* Log files */
 #ifdef HAVE_GLK
 #include "glk.h"
-<<<<<<< HEAD
-extern strid_t logFile;
-#else
-extern FILE *logFile;
-=======
 extern strid_t transcriptFile;
 extern strid_t commandLogFile;
 #else
 extern FILE *transcriptFile;
 extern FILE *commandLogFile;
->>>>>>> ebf25085
 #endif
 
 
