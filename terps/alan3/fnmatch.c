/*-
 * Copyright (c) 1989, 1993, 1994
 *      The Regents of the University of California.  All rights reserved.
 *
 * This code is derived from software contributed to Berkeley by
 * Guido van Rossum.
 *
 * Redistribution and use in source and binary forms, with or without
 * modification, are permitted provided that the following conditions
 * are met:
 * 1. Redistributions of source code must retain the above copyright
 *    notice, this list of conditions and the following disclaimer.
 * 2. Redistributions in binary form must reproduce the above copyright
 *    notice, this list of conditions and the following disclaimer in the
 *    documentation and/or other materials provided with the distribution.
 * 4. Neither the name of the University nor the names of its contributors
 *    may be used to endorse or promote products derived from this software
 *    without specific prior written permission.
 *
 * THIS SOFTWARE IS PROVIDED BY THE REGENTS AND CONTRIBUTORS ``AS IS'' AND
 * ANY EXPRESS OR IMPLIED WARRANTIES, INCLUDING, BUT NOT LIMITED TO, THE
 * IMPLIED WARRANTIES OF MERCHANTABILITY AND FITNESS FOR A PARTICULAR PURPOSE
 * ARE DISCLAIMED.  IN NO EVENT SHALL THE REGENTS OR CONTRIBUTORS BE LIABLE
 * FOR ANY DIRECT, INDIRECT, INCIDENTAL, SPECIAL, EXEMPLARY, OR CONSEQUENTIAL
 * DAMAGES (INCLUDING, BUT NOT LIMITED TO, PROCUREMENT OF SUBSTITUTE GOODS
 * OR SERVICES; LOSS OF USE, DATA, OR PROFITS; OR BUSINESS INTERRUPTION)
 * HOWEVER CAUSED AND ON ANY THEORY OF LIABILITY, WHETHER IN CONTRACT, STRICT
 * LIABILITY, OR TORT (INCLUDING NEGLIGENCE OR OTHERWISE) ARISING IN ANY WAY
 * OUT OF THE USE OF THIS SOFTWARE, EVEN IF ADVISED OF THE POSSIBILITY OF
 * SUCH DAMAGE.
 */

/*
 * Function fnmatch() as specified in POSIX 1003.2-1992, section B.6.
 * Compares a filename or pathname to a pattern.
 */
#include "fnmatch.h"

#include <stdio.h>
<<<<<<< HEAD

=======
>>>>>>> ebf25085
#include <ctype.h>
#include <stdint.h>
#include <string.h>

#define EOS     '\0'

#define RANGE_MATCH     1
#define RANGE_NOMATCH   0
#define RANGE_ERROR     (-1)

static int rangematch(const char *, char, int, char **);

int
fnmatch(const char *pattern, const char *string, int flags)
{
        const char *stringstart;
        char *newp;
        char c, test;

        for (stringstart = string;;)
                switch (c = *pattern++) {
                case EOS:
                        if ((flags & FNM_LEADING_DIR) && *string == '/')
                                return (0);
                        return (*string == EOS ? 0 : FNM_NOMATCH);
                case '?':
                        if (*string == EOS)
                                return (FNM_NOMATCH);
                        if (*string == '/' && (flags & FNM_PATHNAME))
                                return (FNM_NOMATCH);
                        if (*string == '.' && (flags & FNM_PERIOD) &&
                            (string == stringstart ||
                            ((flags & FNM_PATHNAME) && *(string - 1) == '/')))
                                return (FNM_NOMATCH);
                        ++string;
                        break;
                case '*':
                        c = *pattern;
                        /* Collapse multiple stars. */
                        while (c == '*')
                                c = *++pattern;

                        if (*string == '.' && (flags & FNM_PERIOD) &&
                            (string == stringstart ||
                            ((flags & FNM_PATHNAME) && *(string - 1) == '/')))
                                return (FNM_NOMATCH);

                        /* Optimize for pattern with * at end or before /. */
                        if (c == EOS)
                                if (flags & FNM_PATHNAME)
                                        return ((flags & FNM_LEADING_DIR) ||
                                            strchr(string, '/') == NULL ?
                                            0 : FNM_NOMATCH);
                                else
                                        return (0);
                        else if (c == '/' && flags & FNM_PATHNAME) {
                                if ((string = strchr(string, '/')) == NULL)
                                        return (FNM_NOMATCH);
                                break;
                        }

                        /* General case, use recursion. */
                        while ((test = *string) != EOS) {
                                if (!fnmatch(pattern, string, flags & ~FNM_PERIOD))
                                        return (0);
                                if (test == '/' && flags & FNM_PATHNAME)
                                        break;
                                ++string;
                        }
                        return (FNM_NOMATCH);
                case '[':
                        if (*string == EOS)
                                return (FNM_NOMATCH);
                        if (*string == '/' && (flags & FNM_PATHNAME))
                                return (FNM_NOMATCH);
                        if (*string == '.' && (flags & FNM_PERIOD) &&
                            (string == stringstart ||
                            ((flags & FNM_PATHNAME) && *(string - 1) == '/')))
                                return (FNM_NOMATCH);

                        switch (rangematch(pattern, *string, flags, &newp)) {
                        case RANGE_ERROR:
                                goto norm;
                        case RANGE_MATCH:
                                pattern = newp;
                                break;
                        case RANGE_NOMATCH:
                                return (FNM_NOMATCH);
                        }
                        ++string;
                        break;
                case '\\':
                        if (!(flags & FNM_NOESCAPE)) {
                                if ((c = *pattern++) == EOS) {
                                        c = '\\';
                                        --pattern;
                                }
                        }
                        /* FALLTHROUGH */
                default:
                norm:
                        if (c == *string)
                                ;
                        else if ((flags & FNM_CASEFOLD) &&
                                 (tolower((unsigned char)c) ==
                                  tolower((unsigned char)*string)))
                                ;
                        else
                                return (FNM_NOMATCH);
                        string++;
                        break;
                }
        /* NOTREACHED */
}

static int
rangematch(const char *pattern, char test, int flags, char **newp)
{
        int negate, ok;
        char c, c2;

        /*
         * A bracket expression starting with an unquoted circumflex
         * character produces unspecified results (IEEE 1003.2-1992,
         * 3.13.2).  This implementation treats it like '!', for
         * consistency with the regular expression syntax.
         * J.T. Conklin (conklin@ngai.kaleida.com)
         */
        if ( (negate = (*pattern == '!' || *pattern == '^')) )
                ++pattern;

        if (flags & FNM_CASEFOLD)
                test = tolower((unsigned char)test);

        /*
         * A right bracket shall lose its special meaning and represent
         * itself in a bracket expression if it occurs first in the list.
         * -- POSIX.2 2.8.3.2
         */
        ok = 0;
        c = *pattern++;
        do {
                if (c == '\\' && !(flags & FNM_NOESCAPE))
                        c = *pattern++;
                if (c == EOS)
                        return (RANGE_ERROR);

                if (c == '/' && (flags & FNM_PATHNAME))
                        return (RANGE_NOMATCH);

                if (flags & FNM_CASEFOLD)
                        c = tolower((unsigned char)c);

                if (*pattern == '-'
                    && (c2 = *(pattern+1)) != EOS && c2 != ']') {
                        pattern += 2;
                        if (c2 == '\\' && !(flags & FNM_NOESCAPE))
                                c2 = *pattern++;
                        if (c2 == EOS)
                                return (RANGE_ERROR);

                        if (flags & FNM_CASEFOLD)
                                c2 = tolower((unsigned char)c2);

                        if (c <= test && test <= c2)
                                ok = 1;
                } else if (c == test)
                        ok = 1;
        } while ((c = *pattern++) != ']');

        *newp = (char *)(uintptr_t)pattern;
        return (ok == negate ? RANGE_NOMATCH : RANGE_MATCH);
}<|MERGE_RESOLUTION|>--- conflicted
+++ resolved
@@ -37,10 +37,6 @@
 #include "fnmatch.h"
 
 #include <stdio.h>
-<<<<<<< HEAD
-
-=======
->>>>>>> ebf25085
 #include <ctype.h>
 #include <stdint.h>
 #include <string.h>
