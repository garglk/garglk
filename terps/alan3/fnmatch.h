--- conflicted
+++ resolved
@@ -52,13 +52,7 @@
 #define FNM_FILE_NAME        FNM_PATHNAME
 #endif
 
-<<<<<<< HEAD
-int      fnmatch (const char *, const char *, int);
-
-#endif /* !_FNMATCH_H_ */
-=======
 
 int fnmatch(const char *, const char *, int);
->>>>>>> ebf25085
 
 #endif /* !_FNMATCH_H_ */